/// runtime module implementing Substrate side of Erc20SubstrateBridge token exchange bridge
/// You can use mint to create tokens backed by locked funds on Ethereum side
/// and transfer tokens on substrate side freely
///
use crate::token;
use crate::types::{
    BridgeMessage, BridgeTransfer, Kind, LimitMessage, MemberId, ProposalId, Status, TokenBalance,
    TransferMessage, ValidatorMessage,
};
use parity_codec::Encode;
use primitives::H160;
use runtime_primitives::traits::{As, Hash};
use support::{
    decl_event, decl_module, decl_storage, dispatch::Result, ensure, fail, StorageMap, StorageValue,
};
use system::{self, ensure_signed};

const MAX_VALIDATORS: u32 = 100_000;
const DAY: u64 = 14_400;

decl_event!(
    pub enum Event<T>
    where
        AccountId = <T as system::Trait>::AccountId,
        Hash = <T as system::Trait>::Hash,
    {
        RelayMessage(Hash),
        ApprovedRelayMessage(Hash, AccountId, H160, TokenBalance),
        MintedMessage(Hash),
        BurnedMessage(Hash, AccountId, H160, TokenBalance),
    }
);

pub trait Trait: token::Trait + system::Trait {
    type Event: From<Event<Self>> + Into<<Self as system::Trait>::Event>;
}

decl_storage! {
    trait Store for Module<T: Trait> as Bridge {
        BridgeIsOperational get(bridge_is_operational): bool = true;
        BridgeMessages get(bridge_messages): map (T::Hash) => BridgeMessage<T::AccountId, T::Hash>;

        MaxLimit get(max_tx_limit): TokenBalance = 1000;
        MinLimit get(min_tx_limit): TokenBalance = 10;
        LimitMessages get(limit_messages): map(T::Hash) => LimitMessage<T::Hash>;
        
        PendingBurnLimit get(pending_burn_limit) config(): u128;
        PendingMintLimit get(pending_mint_limit) config(): u128;
        PendingBurnCount get(pending_burn_count): u128;
        PendingMintCount get(pending_mint_count): u128;

        BridgeTransfers get(transfers): map ProposalId => BridgeTransfer<T::Hash>;
        BridgeTransfersCount get(bridge_transfers_count): ProposalId;
        TransferMessages get(messages): map(T::Hash) => TransferMessage<T::AccountId, T::Hash>;
        TransferId get(transfer_id_by_hash): map(T::Hash) => ProposalId;
        MessageId get(message_id_by_transfer_id): map(ProposalId) => T::Hash;

        DailyHolds get(daily_holds): map(T::AccountId) => (T::BlockNumber, T::Hash);

        ValidatorsCount get(validators_count) config(): u32 = 3;
        ValidatorVotes get(validator_votes): map(ProposalId, T::AccountId) => bool;
        ValidatorHistory get(validator_history): map (T::Hash) => ValidatorMessage<T::AccountId, T::Hash>;
        Validators get(validators) build(|config: &GenesisConfig<T>| {
            config.validator_accounts.clone().into_iter()
            .map(|acc: T::AccountId| (acc, true)).collect::<Vec<_>>()
        }): map (T::AccountId) => bool;
        ValidatorAccounts get(validator_accounts) config(): Vec<T::AccountId>
    }
}

decl_module! {
    pub struct Module<T: Trait> for enum Call where origin: T::Origin {
        fn deposit_event<T>() = default;

        // initiate substrate -> ethereum transfer.
        // create proposition and emit the RelayMessage event
        fn set_transfer(origin, to: H160, #[compact] amount: TokenBalance)-> Result
        {
            let from = ensure_signed(origin)?;
            ensure!(Self::bridge_is_operational(), "Bridge is not operational");
            let can_burn = <PendingBurnCount<T>>::get() < <PendingBurnLimit<T>>::get();
            ensure!(can_burn, "Too many pending burn transactions.");
            Self::check_amount(amount)?;

            let transfer_hash = (&from, &to, amount, T::BlockNumber::sa(0)).using_encoded(<T as system::Trait>::Hashing::hash);

            let message = TransferMessage{
                message_id: transfer_hash,
                eth_address: to,
                substrate_address: from,
                amount,
                status: Status::Withdraw,
                action: Status::Withdraw,
            };
            Self::get_transfer_id_checked(transfer_hash, Kind::Transfer)?;
            Self::deposit_event(RawEvent::RelayMessage(transfer_hash));

            <TransferMessages<T>>::insert(transfer_hash, message);
            Ok(())
        }

        // ethereum-side multi-signed mint operation
        fn multi_signed_mint(origin, message_id: T::Hash, from: H160, to: T::AccountId, #[compact] amount: TokenBalance)-> Result {
            let validator = ensure_signed(origin)?;
            ensure!(Self::bridge_is_operational(), "Bridge is not operational");
            let can_mint = <PendingMintCount<T>>::get() < <PendingMintLimit<T>>::get();
            ensure!(can_mint, "Too many pending mint transactions.");

<<<<<<< HEAD
            Self::check_validator(validator)?;
            Self::check_amount(amount)?;
=======
            Self::check_validator(validator.clone())?;
>>>>>>> d30d3252

            if !<TransferMessages<T>>::exists(message_id) {
                let message = TransferMessage{
                    message_id,
                    eth_address: from,
                    substrate_address: to,
                    amount,
                    status: Status::Deposit,
                    action: Status::Deposit,
                };
                <TransferMessages<T>>::insert(message_id, message);
                Self::get_transfer_id_checked(message_id, Kind::Transfer)?;
            }

            let transfer_id = <TransferId<T>>::get(message_id);
<<<<<<< HEAD
            Self::_sign(transfer_id)
        }
=======
            Self::_sign(validator, transfer_id)?;
>>>>>>> d30d3252

        // change minimum tx limit
        fn change_min_limit(origin, message_id: T::Hash, #[compact] amount: TokenBalance)-> Result {
            let validator = ensure_signed(origin)?;
            ensure!(Self::bridge_is_operational(), "Bridge is not operational");
            Self::check_validator(validator)?;
            Self::check_limit(amount)?;

            if !<LimitMessages<T>>::exists(message_id) {
                let message = LimitMessage{
                    message_id,
                    amount,
                    action: Status::ChangeMinTx,
                    status: Status::ChangeMinTx,
                };
                <LimitMessages<T>>::insert(message_id, message);
                Self::get_transfer_id_checked(message_id, Kind::Limits)?;
            }

            let transfer_id = <TransferId<T>>::get(message_id);
            Self::_sign(transfer_id)
        }

        // change maximum tx limit
        fn change_max_limit(origin, message_id: T::Hash, #[compact] amount: TokenBalance)-> Result {
            let validator = ensure_signed(origin)?;
            ensure!(Self::bridge_is_operational(), "Bridge is not operational");
            Self::check_validator(validator)?;
            Self::check_limit(amount)?;

            if !<LimitMessages<T>>::exists(message_id) {
                let message = LimitMessage{
                    message_id,
                    amount,
                    action: Status::ChangeMaxTx,
                    status: Status::ChangeMaxTx,
                };
                <LimitMessages<T>>::insert(message_id, message);
                Self::get_transfer_id_checked(message_id, Kind::Limits)?;
            }

            let transfer_id = <TransferId<T>>::get(message_id);
            Self::_sign(transfer_id)
        }

        // set maximum pending burn transaction limit
        fn set_pending_burn_limit(origin, message_id: T::Hash, #[compact] amount: TokenBalance)-> Result {
            let validator = ensure_signed(origin)?;
            ensure!(Self::bridge_is_operational(), "Bridge is not operational");
            Self::check_validator(validator)?;

            if !<LimitMessages<T>>::exists(message_id) {
                let message = LimitMessage{
                    message_id,
                    amount,
                    action: Status::ChangePendingBurnLimit,
                    status: Status::ChangePendingBurnLimit,
                };
                <LimitMessages<T>>::insert(message_id, message);
                Self::get_transfer_id_checked(message_id, Kind::Limits)?;
            }

            let transfer_id = <TransferId<T>>::get(message_id);
            Self::_sign(transfer_id)
        }

        // set maximum pending mint transaction limit
        fn set_pending_mint_limit(origin, message_id: T::Hash, #[compact] amount: TokenBalance)-> Result {
            let validator = ensure_signed(origin)?;
            ensure!(Self::bridge_is_operational(), "Bridge is not operational");
            Self::check_validator(validator)?;

            if !<LimitMessages<T>>::exists(message_id) {
                let message = LimitMessage{
                    message_id,
                    amount,
                    action: Status::ChangePendingMintLimit,
                    status: Status::ChangePendingMintLimit,
                };
                <LimitMessages<T>>::insert(message_id, message);
                Self::get_transfer_id_checked(message_id, Kind::Limits)?;
            }

            let transfer_id = <TransferId<T>>::get(message_id);
            Self::_sign(transfer_id)
        }

        // validator`s response to RelayMessage
        fn approve_transfer(origin, message_id: T::Hash) -> Result {
            let validator = ensure_signed(origin)?;
            ensure!(Self::bridge_is_operational(), "Bridge is not operational");
            Self::check_validator(validator.clone())?;

            let id = <TransferId<T>>::get(message_id);
            Self::_sign(validator, id)
        }

        // each validator calls it to add new validator
        fn add_validator(origin, address: T::AccountId) -> Result {
            let validator = ensure_signed(origin)?;
            ensure!(Self::bridge_is_operational(), "Bridge is not operational");
            Self::check_validator(validator.clone())?;

            ensure!(<ValidatorsCount<T>>::get() < 100_000, "Validators maximum reached.");
            let hash = ("add", &address).using_encoded(<T as system::Trait>::Hashing::hash);

            if !<ValidatorHistory<T>>::exists(hash) {
                let message = ValidatorMessage {
                    message_id: hash,
                    account: address,
                    action: Status::AddValidator,
                    status: Status::AddValidator,
                };
                <ValidatorHistory<T>>::insert(hash, message);
                Self::get_transfer_id_checked(hash, Kind::Validator)?;
            }

            let id = <TransferId<T>>::get(hash);
            Self::_sign(validator, id)
        }

        // each validator calls it to remove new validator
        fn remove_validator(origin, address: T::AccountId) -> Result {
            let validator = ensure_signed(origin)?;
            ensure!(Self::bridge_is_operational(), "Bridge is not operational");
            Self::check_validator(validator.clone())?;

            ensure!(<ValidatorsCount<T>>::get() > 1, "Can not remove last validator.");

            let hash = ("remove", &address).using_encoded(<T as system::Trait>::Hashing::hash);

            if !<ValidatorHistory<T>>::exists(hash) {
                let message = ValidatorMessage {
                    message_id: hash,
                    account: address,
                    action: Status::RemoveValidator,
                    status: Status::RemoveValidator,
                };
                <ValidatorHistory<T>>::insert(hash, message);
                Self::get_transfer_id_checked(hash, Kind::Validator)?;
            }

            let id = <TransferId<T>>::get(hash);
            Self::_sign(validator, id)
        }

        // each validator calls it to pause the bridge
        fn pause_bridge(origin) -> Result {
            let validator = ensure_signed(origin)?;
            Self::check_validator(validator.clone())?;

            ensure!(Self::bridge_is_operational(), "Bridge is not operational already");
            let hash = ("pause", T::BlockNumber::sa(0)).using_encoded(<T as system::Trait>::Hashing::hash);

            if !<BridgeMessages<T>>::exists(hash) {
                let message = BridgeMessage {
                    message_id: hash,
                    account: validator.clone(),
                    action: Status::PauseTheBridge,
                    status: Status::PauseTheBridge,
                };
                <BridgeMessages<T>>::insert(hash, message);
                Self::get_transfer_id_checked(hash, Kind::Bridge)?;
            }

            let id = <TransferId<T>>::get(hash);
            Self::_sign(validator, id)
        }

        // each validator calls it to resume the bridge
        fn resume_bridge(origin) -> Result {
            let validator = ensure_signed(origin)?;
            Self::check_validator(validator.clone())?;

            let hash = ("resume", T::BlockNumber::sa(0)).using_encoded(<T as system::Trait>::Hashing::hash);

            if !<BridgeMessages<T>>::exists(hash) {
                let message = BridgeMessage {
                    message_id: hash,
                    account: validator.clone(),
                    action: Status::ResumeTheBridge,
                    status: Status::ResumeTheBridge,
                };
                <BridgeMessages<T>>::insert(hash, message);
                Self::get_transfer_id_checked(hash, Kind::Bridge)?;
            }

            let id = <TransferId<T>>::get(hash);
            Self::_sign(validator, id)
        }

        //confirm burn from validator
        fn confirm_transfer(origin, message_id: T::Hash) -> Result {
            let validator = ensure_signed(origin)?;
            ensure!(Self::bridge_is_operational(), "Bridge is not operational");
            Self::check_validator(validator.clone())?;

            let id = <TransferId<T>>::get(message_id);

            let is_approved = <TransferMessages<T>>::get(message_id).status == Status::Approved ||
            <TransferMessages<T>>::get(message_id).status == Status::Confirmed;
            ensure!(is_approved, "This transfer must be approved first.");

            Self::update_status(message_id, Status::Confirmed, Kind::Transfer)?;
            Self::reopen_for_burn_confirmation(message_id)?;
<<<<<<< HEAD
            Self::_sign(id)
=======
            Self::_sign(validator, id)?;

            Ok(())
>>>>>>> d30d3252
        }

        //cancel burn from validator
        fn cancel_transfer(origin, message_id: T::Hash) -> Result {
            let validator = ensure_signed(origin)?;
            ensure!(Self::bridge_is_operational(), "Bridge is not operational");
            Self::check_validator(validator)?;

            let mut message = <TransferMessages<T>>::get(message_id);
            message.status = Status::Canceled;

            <token::Module<T>>::unlock(&message.substrate_address, message.amount)?;
            <TransferMessages<T>>::insert(message_id, message);

            Ok(())
        }
    }
}

impl<T: Trait> Module<T> {
    fn _sign(validator: T::AccountId, transfer_id: ProposalId) -> Result {
        let mut transfer = <BridgeTransfers<T>>::get(transfer_id);

        let mut message = <TransferMessages<T>>::get(transfer.message_id);
        let mut limit_message = <LimitMessages<T>>::get(transfer.message_id);
        let mut validator_message = <ValidatorHistory<T>>::get(transfer.message_id);
        let mut bridge_message = <BridgeMessages<T>>::get(transfer.message_id);
        let voted = <ValidatorVotes<T>>::get((transfer_id, validator.clone()));
        ensure!(!voted, "This validator has already voted.");
        ensure!(transfer.open, "This transfer is not open");
        transfer.votes += 1;

        if Self::votes_are_enough(transfer.votes) {
            match message.status {
                Status::Confirmed => (), // if burn is confirmed
                _ => match transfer.kind {
                    Kind::Transfer => message.status = Status::Approved,
                    Kind::Limits => limit_message.status = Status::Approved,
                    Kind::Validator => validator_message.status = Status::Approved,
                    Kind::Bridge => bridge_message.status = Status::Approved,
                },
            }
            match transfer.kind {
                Kind::Transfer => Self::execute_transfer(message)?,
                Kind::Limits => Self::manage_limits(limit_message)?,
                Kind::Validator => Self::manage_validator(validator_message)?,
                Kind::Bridge => Self::manage_bridge(bridge_message)?,
            }
            transfer.open = false;
        } else {
            match message.status {
                Status::Confirmed => (),
                _ => Self::set_pending(transfer_id, transfer.kind.clone())?,
            };
        }

        <ValidatorVotes<T>>::mutate((transfer_id, validator), |a| *a = true);
        <BridgeTransfers<T>>::insert(transfer_id, transfer);

        Ok(())
    }

    ///ensure that such transfer exist
    fn get_transfer_id_checked(transfer_hash: T::Hash, kind: Kind) -> Result {
        if !<TransferId<T>>::exists(transfer_hash) {
            Self::create_transfer(transfer_hash, kind)?;
        }

        Ok(())
    }

    fn deposit(message: TransferMessage<T::AccountId, T::Hash>) -> Result {
        let to = message.substrate_address;

        <PendingMintCount<T>>::mutate(|c| *c -= 1);
        if !<DailyHolds<T>>::exists(&to) {
            <DailyHolds<T>>::insert(to.clone(), (T::BlockNumber::sa(0), message.message_id));
        }

        <token::Module<T>>::_mint(to, message.amount)?;

        Self::deposit_event(RawEvent::MintedMessage(message.message_id));
        Self::update_status(message.message_id, Status::Confirmed, Kind::Transfer)
    }

    fn withdraw(message: TransferMessage<T::AccountId, T::Hash>) -> Result {
        Self::check_daily_holds(message.clone())?;
        <PendingBurnCount<T>>::mutate(|c| *c -= 1);

        let to = message.eth_address;
        let from = message.substrate_address;
        Self::lock_for_burn(from.clone(), message.amount)?;
        Self::deposit_event(RawEvent::ApprovedRelayMessage(
            message.message_id,
            from,
            to,
            message.amount,
        ));
        Self::update_status(message.message_id, Status::Approved, Kind::Transfer)
    }
    fn pause_the_bridge(message: BridgeMessage<T::AccountId, T::Hash>) -> Result {
        <BridgeIsOperational<T>>::mutate(|x| *x = false);
        Self::update_status(message.message_id, Status::Confirmed, Kind::Bridge)
    }

    fn resume_the_bridge(message: BridgeMessage<T::AccountId, T::Hash>) -> Result {
        <BridgeIsOperational<T>>::mutate(|x| *x = true);
        Self::update_status(message.message_id, Status::Confirmed, Kind::Bridge)
    }

    fn _change_max_limit(message: LimitMessage<T::Hash>) -> Result {
        Self::check_limit(message.amount)?;
        <MaxLimit<T>>::put(message.amount);
        Self::update_status(message.message_id, Status::Confirmed, Kind::Limits)
    }

    fn _change_min_limit(message: LimitMessage<T::Hash>) -> Result {
        Self::check_limit(message.amount)?;
        <MinLimit<T>>::put(message.amount);
        Self::update_status(message.message_id, Status::Confirmed, Kind::Limits)
    }

    fn _change_pending_burn_limit(message: LimitMessage<T::Hash>) -> Result {
        <PendingBurnLimit<T>>::put(message.amount);
        Self::update_status(message.message_id, Status::Confirmed, Kind::Limits)
    }

    fn _change_pending_mint_limit(message: LimitMessage<T::Hash>) -> Result {
        <PendingMintLimit<T>>::put(message.amount);
        Self::update_status(message.message_id, Status::Confirmed, Kind::Limits)
    }

    /// add validator
    fn _add_validator(info: ValidatorMessage<T::AccountId, T::Hash>) -> Result {
        ensure!(<ValidatorsCount<T>>::get() < MAX_VALIDATORS, "Validators maximum reached.");
        <Validators<T>>::insert(info.account.clone(), true);
        <ValidatorAccounts<T>>::mutate(|v| v.retain(|x| *x != info.account));
        <ValidatorsCount<T>>::mutate(|x| *x += 1);
        Self::update_status(info.message_id, Status::Confirmed, Kind::Validator)
    }

    /// remove validator
    fn _remove_validator(info: ValidatorMessage<T::AccountId, T::Hash>) -> Result {
        ensure!(<ValidatorsCount<T>>::get() > 1, "Can not remove last validator.");
        <Validators<T>>::remove(info.account);
        <ValidatorsCount<T>>::mutate(|x| *x -= 1);
        <ValidatorHistory<T>>::remove(info.message_id);
        Ok(())
    }

    /// check votes validity
    fn votes_are_enough(votes: MemberId) -> bool {
        votes as f64 / Self::validators_count() as f64 >= 0.51
    }

    /// lock funds after set_transfer call
    fn lock_for_burn(account: T::AccountId, amount: TokenBalance) -> Result {
        <token::Module<T>>::lock(account, amount)?;

        Ok(())
    }

    fn execute_burn(message_id: T::Hash) -> Result {
        let message = <TransferMessages<T>>::get(message_id);
        let from = message.substrate_address.clone();
        let to = message.eth_address;

        <token::Module<T>>::unlock(&from, message.amount)?;
        <token::Module<T>>::_burn(from.clone(), message.amount)?;

        Self::deposit_event(RawEvent::BurnedMessage(message_id, from, to, message.amount));
        Ok(())
    }

    fn execute_transfer(message: TransferMessage<T::AccountId, T::Hash>) -> Result {
        match message.action {
            Status::Deposit => match message.status {
                Status::Approved => Self::deposit(message),
                _ => Err("Tried to deposit with non-supported status"),
            },
            Status::Withdraw => match message.status {
                Status::Confirmed => Self::execute_burn(message.message_id),
                Status::Approved => Self::withdraw(message),
                _ => Err("Tried to withdraw with non-supported status"),
            },
            _ => Err("Tried to execute transfer with non-supported status"),
        }
    }

    fn manage_validator(message: ValidatorMessage<T::AccountId, T::Hash>) -> Result {
        match message.action {
            Status::AddValidator => match message.status {
                Status::Approved => Self::_add_validator(message),
                _ => Err("Tried to add validator with non-supported status"),
            },
            Status::RemoveValidator => match message.status {
                Status::Approved => Self::_remove_validator(message),
                _ => Err("Tried to remove validator with non-supported status"),
            },
            _ => Err("Tried to manage validator with non-supported status"),
        }
    }

    fn manage_bridge(message: BridgeMessage<T::AccountId, T::Hash>) -> Result {
        match message.action {
            Status::PauseTheBridge => match message.status {
                Status::Approved => Self::pause_the_bridge(message),
                _ => Err("Tried to pause the bridge with non-supported status"),
            },
            Status::ResumeTheBridge => match message.status {
                Status::Approved => Self::resume_the_bridge(message),
                _ => Err("Tried to resume the bridge with non-supported status"),
            },
            _ => Err("Tried to manage bridge with non-supported status"),
        }
    }

    fn manage_limits(message: LimitMessage<T::Hash>) -> Result {
        match message.action {
            Status::ChangeMinTx => match message.status {
                Status::Approved => Self::_change_min_limit(message),
                _ => Err("Tried to pause the bridge with non-supported status"),
            },
            Status::ChangeMaxTx => match message.status {
                Status::Approved => Self::_change_max_limit(message),
                _ => Err("Tried to resume the bridge with non-supported status"),
            },
            Status::ChangePendingBurnLimit => match message.status {
                Status::Approved => Self::_change_pending_burn_limit(message),
                _ => Err("Tried to change pending burn limit with non-supported status"),
            },
            Status::ChangePendingMintLimit => match message.status {
                Status::Approved => Self::_change_pending_mint_limit(message),
                _ => Err("Tried to change pending mint limit with non-supported status"),
            },
            _ => Err("Tried to manage bridge with non-supported status"),
        }
    }

    fn create_transfer(transfer_hash: T::Hash, kind: Kind) -> Result {
        ensure!(
            !<TransferId<T>>::exists(transfer_hash),
            "This transfer already open"
        );

        let transfer_id = <BridgeTransfersCount<T>>::get();
        let bridge_transfers_count = <BridgeTransfersCount<T>>::get();
        let new_bridge_transfers_count = bridge_transfers_count
            .checked_add(1)
            .ok_or("Overflow adding a new bridge transfer")?;
        let transfer = BridgeTransfer {
            transfer_id,
            message_id: transfer_hash,
            open: true,
            votes: 0,
            kind,
        };

        <BridgeTransfers<T>>::insert(transfer_id, transfer);
        <BridgeTransfersCount<T>>::mutate(|count| *count = new_bridge_transfers_count);
        <TransferId<T>>::insert(transfer_hash, transfer_id);
        <MessageId<T>>::insert(transfer_id, transfer_hash);

        Ok(())
    }
    fn set_pending(transfer_id: ProposalId, kind: Kind) -> Result {
        let message_id = <MessageId<T>>::get(transfer_id);
        match kind {
            Kind::Transfer => {
                    let message = <TransferMessages<T>>::get(message_id);
                    match message.action {
                        Status::Withdraw => <PendingBurnCount<T>>::mutate(|c| *c += 1), 
                        Status::Deposit => <PendingMintCount<T>>::mutate(|c| *c += 1), 
                        _ => ()
                    }
            }
            _ => ()
        }
        Self::update_status(message_id, Status::Pending, kind)
    }

    fn update_status(id: T::Hash, status: Status, kind: Kind) -> Result {
        match kind {
            Kind::Transfer => {
                let mut message = <TransferMessages<T>>::get(id);
                message.status = status;
                <TransferMessages<T>>::insert(id, message);
            }
            Kind::Validator => {
                let mut message = <ValidatorHistory<T>>::get(id);
                message.status = status;
                <ValidatorHistory<T>>::insert(id, message);
            }
            Kind::Bridge => {
                let mut message = <BridgeMessages<T>>::get(id);
                message.status = status;
                <BridgeMessages<T>>::insert(id, message);
            }
            Kind::Limits => {
                let mut message = <LimitMessages<T>>::get(id);
                message.status = status;
                <LimitMessages<T>>::insert(id, message);
            }
        }
        Ok(())
    }

<<<<<<< HEAD
=======
    // needed because @message_id will be the same as initial
>>>>>>> d30d3252
    fn reopen_for_burn_confirmation(message_id: T::Hash) -> Result {
        let message = <TransferMessages<T>>::get(message_id);
        let transfer_id = <TransferId<T>>::get(message_id);
        let mut transfer = <BridgeTransfers<T>>::get(transfer_id);
        if !transfer.open && message.status == Status::Confirmed {
            transfer.votes = 0;
            transfer.open = true;
            <BridgeTransfers<T>>::insert(transfer_id, transfer);
            let validators = <ValidatorAccounts<T>>::get();
            validators
                .iter()
                .for_each(|a| <ValidatorVotes<T>>::insert((transfer_id, a.clone()), false));
        }
        Ok(())
    }
    fn check_validator(validator: T::AccountId) -> Result {
        let is_trusted = <Validators<T>>::exists(validator);
        ensure!(is_trusted, "Only validators can call this function");

        Ok(())
    }
    fn check_amount(amount: TokenBalance) -> Result {
        let token = <token::Module<T>>::token_default();
        let max = <MaxLimit<T>>::get() * 10u128.pow(token.decimals.into());
        let min = <MinLimit<T>>::get() * 10u128.pow(token.decimals.into());

        ensure!(amount > min, "Invalid amount for transaction. Reached minimum limit.");
        ensure!(amount < max, "Invalid amount for transaction. Reached maximum limit.");

        Ok(())
    }

    fn check_limit(amount: TokenBalance) -> Result {
        let max = u128::max_value();
        let min = u128::min_value();
        ensure!(amount < max, "Overflow setting limit");
        ensure!(amount > min, "Underflow setting limit");

        Ok(())
    }

    fn check_daily_holds(message: TransferMessage<T::AccountId, T::Hash>) -> Result {
        let from = message.substrate_address;
        let first_tx = <DailyHolds<T>>::get(from.clone());
        let daily_hold = T::BlockNumber::sa(DAY);
        let day_passed = first_tx.0 + daily_hold < T::BlockNumber::sa(0);

        if !day_passed {
            let account_balance = <token::Module<T>>::balance_of(from);
            // 75% of potentially really big numbers
            let allowed_amount = account_balance
                .checked_div(100)
                .expect("Failed to calculate allowed withdraw amount")
                .checked_mul(75)
                .expect("Failed to calculate allowed withdraw amount");

            if message.amount > allowed_amount {
                Self::update_status(message.message_id, Status::Canceled, Kind::Transfer)?;
                fail!("Cannot withdraw more that 75% of first day deposit.");
}
}

        Ok(())
    }
}

/// tests for this module
#[cfg(test)]
mod tests {
    use super::*;

    use primitives::{Blake2Hasher, H160, H256};
    use runtime_io::with_externalities;
    use runtime_primitives::{
        testing::{Digest, DigestItem, Header},
        traits::{BlakeTwo256, IdentityLookup},
        BuildStorage,
    };
    use support::{assert_noop, assert_ok, impl_outer_origin};

    impl_outer_origin! {
        pub enum Origin for Test {}
    }

    // For testing the module, we construct most of a mock runtime. This means
    // first constructing a configuration type (`Test`) which `impl`s each of the
    // configuration traits of modules we want to use.
    #[derive(Clone, Eq, PartialEq)]
    pub struct Test;
    impl system::Trait for Test {
        type Origin = Origin;
        type Index = u64;
        type BlockNumber = u64;
        type Hash = H256;
        type Hashing = BlakeTwo256;
        type Digest = Digest;
        type AccountId = u64;
        type Lookup = IdentityLookup<Self::AccountId>;
        type Header = Header;
        type Event = ();
        type Log = DigestItem;
    }
    impl balances::Trait for Test {
        type Balance = u128;
        type OnFreeBalanceZero = ();
        type OnNewAccount = ();
        type TransactionPayment = ();
        type TransferPayment = ();
        type DustRemoval = ();
        type Event = ();
    }
    impl timestamp::Trait for Test {
        type Moment = u64;
        type OnTimestampSet = ();
    }
    impl token::Trait for Test {
        type Event = ();
    }
    impl Trait for Test {
        type Event = ();
    }

    type BridgeModule = Module<Test>;
    type TokenModule = token::Module<Test>;

    const ETH_MESSAGE_ID: &[u8; 32] = b"0x5617efe391571b5dc8230db92ba65b";
    const ETH_MESSAGE_ID2: &[u8; 32] = b"0x5617yhk391571b5dc8230db92ba65b";
    const ETH_MESSAGE_ID3: &[u8; 32] = b"0x5617jdp391571b5dc8230db92ba65b";
    const ETH_ADDRESS: &[u8; 20] = b"0x00b46c2526ebb8f4c9";
    const V1: u64 = 1;
    const V2: u64 = 2;
    const V3: u64 = 3;
    const V4: u64 = 4;
    const USER1: u64 = 4;
    const USER2: u64 = 5;

    // This function basically just builds a genesis storage key/value store according to
    // our desired mockup.
    fn new_test_ext() -> runtime_io::TestExternalities<Blake2Hasher> {
        let mut r = system::GenesisConfig::<Test>::default()
            .build_storage()
            .unwrap()
            .0;

        r.extend(
            balances::GenesisConfig::<Test> {
                balances: vec![
                    (V1, 100000),
                    (V2, 100000),
                    (V3, 100000),
                    (USER1, 100000),
                    (USER2, 300000),
                ],
                vesting: vec![],
                transaction_base_fee: 0,
                transaction_byte_fee: 0,
                existential_deposit: 500,
                transfer_fee: 0,
                creation_fee: 0,
            }
            .build_storage()
            .unwrap()
            .0,
        );

        r.extend(
            GenesisConfig::<Test> {
                validators_count: 3u32,
                validator_accounts: vec![V1, V2, V3],
                pending_burn_limit: 2,
			    pending_mint_limit: 2,
            }
            .build_storage()
            .unwrap()
            .0,
        );

        r.into()
    }

    #[test]
    fn token_eth2sub_mint_works() {
        with_externalities(&mut new_test_ext(), || {
            let message_id = H256::from(ETH_MESSAGE_ID);
            let eth_address = H160::from(ETH_ADDRESS);
            let amount = 999 * 10u128.pow(18);

            //substrate <----- ETH
            assert_ok!(BridgeModule::multi_signed_mint(
                Origin::signed(V2),
                message_id,
                eth_address,
                USER2,
                amount
            ));
            let mut message = BridgeModule::messages(message_id);
            assert_eq!(message.status, Status::Pending);

            assert_ok!(BridgeModule::multi_signed_mint(
                Origin::signed(V1),
                message_id,
                eth_address,
                USER2,
                amount
            ));
            message = BridgeModule::messages(message_id);
            assert_eq!(message.status, Status::Confirmed);

            let transfer = BridgeModule::transfers(0);
            assert_eq!(transfer.open, false);

            assert_eq!(TokenModule::balance_of(USER2), amount);
            assert_eq!(TokenModule::total_supply(), amount);
        })
    }
    #[test]
    fn token_eth2sub_closed_transfer_fail() {
        with_externalities(&mut new_test_ext(), || {
            let message_id = H256::from(ETH_MESSAGE_ID);
            let eth_address = H160::from(ETH_ADDRESS);
            let amount = 999 * 10u128.pow(18);

            //substrate <----- ETH
            assert_ok!(BridgeModule::multi_signed_mint(
                Origin::signed(V2),
                message_id,
                eth_address,
                USER2,
                amount
            ));
            assert_ok!(BridgeModule::multi_signed_mint(
                Origin::signed(V1),
                message_id,
                eth_address,
                USER2,
                amount
            ));
            assert_noop!(
                BridgeModule::multi_signed_mint(
                    Origin::signed(V3),
                    message_id,
                    eth_address,
                    USER2,
                    amount
                ),
                "This transfer is not open"
            );
            assert_eq!(TokenModule::balance_of(USER2), amount);
            assert_eq!(TokenModule::total_supply(), amount);
            let transfer = BridgeModule::transfers(0);
            assert_eq!(transfer.open, false);

            let message = BridgeModule::messages(message_id);
            assert_eq!(message.status, Status::Confirmed);
        })
    }

    #[test]
    fn token_sub2eth_burn_works() {
        with_externalities(&mut new_test_ext(), || {
            let eth_message_id = H256::from(ETH_MESSAGE_ID);
            let eth_address = H160::from(ETH_ADDRESS);
            let amount1 = 999 * 10u128.pow(18);
            let amount2 = 500 * 10u128.pow(18);

            //substrate <----- ETH
            assert_ok!(BridgeModule::multi_signed_mint(
                Origin::signed(V2),
                eth_message_id,
                eth_address,
                USER2,
                amount1
            ));
            assert_ok!(BridgeModule::multi_signed_mint(
                Origin::signed(V1),
                eth_message_id,
                eth_address,
                USER2,
                amount1
            ));

            //substrate ----> ETH
            assert_ok!(BridgeModule::set_transfer(
                Origin::signed(USER2),
                eth_address,
                amount2
            ));
            //RelayMessage(message_id) event emitted

            let sub_message_id = BridgeModule::message_id_by_transfer_id(1);
            let get_message = || BridgeModule::messages(sub_message_id);

            let mut message = get_message();
            assert_eq!(message.status, Status::Withdraw);

            //approval
            assert_eq!(TokenModule::locked(USER2), 0);
            assert_ok!(BridgeModule::approve_transfer(
                Origin::signed(V1),
                sub_message_id
            ));
            assert_ok!(BridgeModule::approve_transfer(
                Origin::signed(V2),
                sub_message_id
            ));

            message = get_message();
            assert_eq!(message.status, Status::Approved);

            // at this point transfer is in Approved status and are waiting for confirmation
            // from ethereum side to burn. Funds are locked.
            assert_eq!(TokenModule::locked(USER2), amount2);
            assert_eq!(TokenModule::balance_of(USER2), amount1);
            // once it happends, validators call confirm_transfer

            assert_ok!(BridgeModule::confirm_transfer(
                Origin::signed(V2),
                sub_message_id
            ));

            message = get_message();
            let transfer = BridgeModule::transfers(1);
            assert_eq!(message.status, Status::Confirmed);
            assert_eq!(transfer.open, true);
            assert_ok!(BridgeModule::confirm_transfer(
                Origin::signed(V1),
                sub_message_id
            ));
            // assert_ok!(BridgeModule::confirm_transfer(Origin::signed(USER1), sub_message_id));
            //BurnedMessage(Hash, AccountId, H160, u64) event emitted
            
            let tokens_left = amount1 - amount2;
            assert_eq!(TokenModule::balance_of(USER2), tokens_left);
            assert_eq!(TokenModule::total_supply(), tokens_left);
        })
    }
    #[test]
    fn token_sub2eth_burn_fail_skip_approval() {
        with_externalities(&mut new_test_ext(), || {
            let eth_message_id = H256::from(ETH_MESSAGE_ID);
            let eth_address = H160::from(ETH_ADDRESS);
            let amount1 = 999 * 10u128.pow(18);
            let amount2 = 500 * 10u128.pow(18);
            //substrate <----- ETH
            assert_ok!(BridgeModule::multi_signed_mint(
                Origin::signed(V2),
                eth_message_id,
                eth_address,
                USER2,
                amount1
            ));
            assert_ok!(BridgeModule::multi_signed_mint(
                Origin::signed(V1),
                eth_message_id,
                eth_address,
                USER2,
                amount1
            ));
            assert_eq!(TokenModule::balance_of(USER2), amount1);
            assert_eq!(TokenModule::total_supply(), amount1);

            //substrate ----> ETH
            assert_ok!(BridgeModule::set_transfer(
                Origin::signed(USER2),
                eth_address,
                amount2
            ));
            //RelayMessage(message_id) event emitted

            let sub_message_id = BridgeModule::message_id_by_transfer_id(1);
            let message = BridgeModule::messages(sub_message_id);
            assert_eq!(message.status, Status::Withdraw);

            assert_eq!(TokenModule::locked(USER2), 0);
            // lets say validators blacked out and we
            // try to confirm without approval anyway
            assert_noop!(
                BridgeModule::confirm_transfer(Origin::signed(V1), sub_message_id),
                "This transfer must be approved first."
            );
        })
    }
    #[test]
    fn add_validator_should_work() {
        with_externalities(&mut new_test_ext(), || {
            assert_ok!(BridgeModule::add_validator(Origin::signed(V2), V4));
            let id = BridgeModule::message_id_by_transfer_id(0);
            let mut message = BridgeModule::validator_history(id);
            assert_eq!(message.status, Status::Pending);

            assert_ok!(BridgeModule::add_validator(Origin::signed(V1), V4));
            message = BridgeModule::validator_history(id);
            assert_eq!(message.status, Status::Confirmed);
            assert_eq!(BridgeModule::validators_count(), 4);
        })
    }
    #[test]
    fn remove_validator_should_work() {
        with_externalities(&mut new_test_ext(), || {
            assert_ok!(BridgeModule::remove_validator(Origin::signed(V2), V3));
            let id = BridgeModule::message_id_by_transfer_id(0);
            let mut message = BridgeModule::validator_history(id);
            assert_eq!(message.status, Status::Pending);

            assert_ok!(BridgeModule::remove_validator(Origin::signed(V1), V3));
            message = BridgeModule::validator_history(id);
            assert_eq!(message.status, Status::Revoked);
            assert_eq!(BridgeModule::validators_count(), 2);
        })
    }
    #[test]
    fn remove_last_validator_should_fail() {
        with_externalities(&mut new_test_ext(), || {
            assert_ok!(BridgeModule::remove_validator(Origin::signed(V2), V3));
            assert_ok!(BridgeModule::remove_validator(Origin::signed(V1), V3));
            assert_eq!(BridgeModule::validators_count(), 2);

            //TODO: deal with two validators corner case
            assert_ok!(BridgeModule::remove_validator(Origin::signed(V1), V2));
            assert_ok!(BridgeModule::remove_validator(Origin::signed(V2), V2));
            // ^ this guy probably will not sign his removal ^

            assert_eq!(BridgeModule::validators_count(), 1);
            // assert_noop BUG: fails through different root hashes
            // assert_ok fails with corect error but the noop below fails with different root hashes
            // assert_noop!(BridgeModule::remove_validator(Origin::signed(V1), V1), "Cant remove last validator");
        })
    }
    #[test]
    fn pause_the_bridge_should_work() {
        with_externalities(&mut new_test_ext(), || {
            assert_ok!(BridgeModule::pause_bridge(Origin::signed(V2)));

            assert_eq!(BridgeModule::bridge_transfers_count(), 1);
            assert_eq!(BridgeModule::bridge_is_operational(), true);
            let id = BridgeModule::message_id_by_transfer_id(0);
            let mut message = BridgeModule::bridge_messages(id);
            assert_eq!(message.status, Status::Pending);

            assert_ok!(BridgeModule::pause_bridge(Origin::signed(V1)));
            assert_eq!(BridgeModule::bridge_is_operational(), false);
            message = BridgeModule::bridge_messages(id);
            assert_eq!(message.status, Status::Confirmed);
        })
    }
    #[test]
    fn extrinsics_restricted_should_fail() {
        with_externalities(&mut new_test_ext(), || {
            let eth_message_id = H256::from(ETH_MESSAGE_ID);
            let eth_address = H160::from(ETH_ADDRESS);

            assert_ok!(BridgeModule::pause_bridge(Origin::signed(V2)));
            assert_ok!(BridgeModule::pause_bridge(Origin::signed(V1)));

            // substrate <-- Ethereum
            assert_noop!(
                BridgeModule::multi_signed_mint(
                    Origin::signed(V2),
                    eth_message_id,
                    eth_address,
                    USER2,
                    1000
                ),
                "Bridge is not operational"
            );
        })
    }
    #[test]
    fn double_pause_should_fail() {
        with_externalities(&mut new_test_ext(), || {
            assert_eq!(BridgeModule::bridge_is_operational(), true);
            assert_ok!(BridgeModule::pause_bridge(Origin::signed(V2)));
            assert_ok!(BridgeModule::pause_bridge(Origin::signed(V1)));
            assert_eq!(BridgeModule::bridge_is_operational(), false);
            assert_noop!(
                BridgeModule::pause_bridge(Origin::signed(V1)),
                "Bridge is not operational already"
            );
        })
    }
    #[test]
    fn pause_and_resume_the_bridge_should_work() {
        with_externalities(&mut new_test_ext(), || {
            assert_eq!(BridgeModule::bridge_is_operational(), true);
            assert_ok!(BridgeModule::pause_bridge(Origin::signed(V2)));
            assert_ok!(BridgeModule::pause_bridge(Origin::signed(V1)));
            assert_eq!(BridgeModule::bridge_is_operational(), false);
            assert_ok!(BridgeModule::resume_bridge(Origin::signed(V1)));
            assert_ok!(BridgeModule::resume_bridge(Origin::signed(V2)));
            assert_eq!(BridgeModule::bridge_is_operational(), true);
        })
    }
<<<<<<< HEAD
    #[test]
    fn change_min_limit_should_work() {
        with_externalities(&mut new_test_ext(), || {
            const LESS_THAN_MINIMUM: u128 = 5;
            let message_id = H256::from(ETH_MESSAGE_ID);

            assert_eq!(BridgeModule::min_tx_limit(), 10);
            assert_ok!(BridgeModule::change_min_limit(
                Origin::signed(V2),
                message_id,
                LESS_THAN_MINIMUM
            ));
            assert_ok!(BridgeModule::change_min_limit(
                Origin::signed(V1),
                message_id,
                LESS_THAN_MINIMUM
            ));
            assert_eq!(BridgeModule::min_tx_limit(), LESS_THAN_MINIMUM);
        })
    }
    #[test]
    fn change_max_limit_should_work() {
        with_externalities(&mut new_test_ext(), || {
            const MORE_THAN_MAX: u128 = 10000;
            let message_id = H256::from(ETH_MESSAGE_ID);

            assert_eq!(BridgeModule::max_tx_limit(), 1000);
            assert_ok!(BridgeModule::change_max_limit(
                Origin::signed(V2),
                message_id,
                MORE_THAN_MAX
            ));
            assert_ok!(BridgeModule::change_max_limit(
                Origin::signed(V1),
                message_id,
                MORE_THAN_MAX
            ));
            assert_eq!(BridgeModule::max_tx_limit(), MORE_THAN_MAX);
        })
    }
    #[test]
    fn change_min_limit_should_fail() {
        with_externalities(&mut new_test_ext(), || {
            const LESS_THAN_MINIMUM: u128 = u128::min_value();
            let message_id = H256::from(ETH_MESSAGE_ID);

            assert_eq!(BridgeModule::min_tx_limit(), 10);
            assert_noop!(
                BridgeModule::change_min_limit(Origin::signed(V2), message_id, LESS_THAN_MINIMUM),
                "Underflow setting limit"
            );
        })
    }
    #[test]
    fn change_max_limit_should_fail() {
        with_externalities(&mut new_test_ext(), || {
            const MORE_THAN_MAX: u128 = u128::max_value();
            let message_id = H256::from(ETH_MESSAGE_ID);

            assert_eq!(BridgeModule::max_tx_limit(), 1000);
            assert_noop!(
                BridgeModule::change_max_limit(Origin::signed(V2), message_id, MORE_THAN_MAX),
                "Overflow setting limit"
            );
        })
    }
    #[test]
    fn instant_withdraw_should_fail() {
        with_externalities(&mut new_test_ext(), || {
            let eth_message_id = H256::from(ETH_MESSAGE_ID);
            let eth_address = H160::from(ETH_ADDRESS);
            let amount1 = 999 * 10u128.pow(18);
            let amount2 = 900 * 10u128.pow(18);

            //substrate <----- ETH
            assert_ok!(BridgeModule::multi_signed_mint(
                Origin::signed(V2),
                eth_message_id,
                eth_address,
                USER2,
                amount1
            ));
            assert_ok!(BridgeModule::multi_signed_mint(
                Origin::signed(V1),
                eth_message_id,
                eth_address,
                USER2,
                amount1
            ));

            //substrate ----> ETH
            assert_ok!(BridgeModule::set_transfer(
                Origin::signed(USER2),
                eth_address,
                amount2
            ));
            //RelayMessage(message_id) event emitted

            let sub_message_id = BridgeModule::message_id_by_transfer_id(1);
            let get_message = || BridgeModule::messages(sub_message_id);

            let mut message = get_message();
            assert_eq!(message.status, Status::Withdraw);

            //approval
            assert_eq!(TokenModule::locked(USER2), 0);
            assert_ok!(BridgeModule::approve_transfer(
                Origin::signed(V1),
                sub_message_id
            ));

            // assert_noop BUG: fails through different root hashes
            // assert_noop!(
            //     BridgeModule::approve_transfer(Origin::signed(V2), sub_message_id),
            //     "Cannot withdraw more that 75% of first day deposit."
            // );
            
            // signs the transfer, but fails further and marks message as Canceled
            let _ = BridgeModule::approve_transfer(Origin::signed(V2), sub_message_id);

            message = get_message();
            assert_eq!(message.status, Status::Canceled);
        })
    }
    #[test]
    fn change_pending_burn_limit_should_work() {
        with_externalities(&mut new_test_ext(), || {
            let eth_message_id = H256::from(ETH_MESSAGE_ID);
            const AMOUNT1: u128 = 5;

            assert_eq!(BridgeModule::pending_burn_limit(), 2);
            assert_ok!(BridgeModule::set_pending_burn_limit(
                Origin::signed(V2),
                eth_message_id,
                AMOUNT1
            ));
            assert_ok!(BridgeModule::set_pending_burn_limit(
                Origin::signed(V1),
                eth_message_id,
                AMOUNT1
            ));

            assert_eq!(BridgeModule::pending_burn_limit(), 5);
        })
    }
    #[test]
    fn change_pending_mint_limit_should_work() {
        with_externalities(&mut new_test_ext(), || {
            let eth_message_id = H256::from(ETH_MESSAGE_ID);
            const AMOUNT1: u128 = 5;

            assert_eq!(BridgeModule::pending_mint_limit(), 2);
            assert_ok!(BridgeModule::set_pending_mint_limit(
                Origin::signed(V2),
                eth_message_id,
                AMOUNT1
            ));
            assert_ok!(BridgeModule::set_pending_mint_limit(
                Origin::signed(V1),
                eth_message_id,
                AMOUNT1
            ));

            assert_eq!(BridgeModule::pending_mint_limit(), 5);
        })
    }
    #[test]
    fn pending_burn_limit_should_work() {
        with_externalities(&mut new_test_ext(), || {
            let eth_message_id = H256::from(ETH_MESSAGE_ID);
            let eth_address = H160::from(ETH_ADDRESS);
            let amount1 = 999 * 10u128.pow(18);
            let amount2 = 900 * 10u128.pow(18);

            assert_ok!(BridgeModule::multi_signed_mint(
                Origin::signed(V2),
                eth_message_id,
                eth_address,
                USER2,
                amount1
            ));
            assert_ok!(BridgeModule::multi_signed_mint(
                Origin::signed(V1),
                eth_message_id,
                eth_address,
                USER2,
                amount1
            ));

            assert_ok!(BridgeModule::set_transfer(
                Origin::signed(USER2),
                eth_address,
                amount1
            ));
            let sub_message_id = BridgeModule::message_id_by_transfer_id(1);
            assert_ok!(BridgeModule::approve_transfer(
                Origin::signed(V1),
                sub_message_id
            ));

            assert_eq!(BridgeModule::pending_burn_count(), 1);
            assert_ok!(BridgeModule::set_transfer(
                Origin::signed(USER2),
                eth_address,
                amount2
            ));

            let sub_message_id2 = BridgeModule::message_id_by_transfer_id(2);
            assert_ok!(BridgeModule::approve_transfer(
                Origin::signed(V2),
                sub_message_id2
            ));

            assert_eq!(BridgeModule::pending_burn_count(), 2);
            assert_noop!(BridgeModule::set_transfer(
                Origin::signed(USER2),
                eth_address,
                amount1 - amount2
            ), "Too many pending burn transactions.");
        })
    }
    #[test]
    fn pending_mint_limit_should_work() {
        with_externalities(&mut new_test_ext(), || {
            let eth_message_id = H256::from(ETH_MESSAGE_ID);
            let eth_message_id2 = H256::from(ETH_MESSAGE_ID2);
            let eth_message_id3 = H256::from(ETH_MESSAGE_ID3);
            let eth_address = H160::from(ETH_ADDRESS);
            let amount1 = 999 * 10u128.pow(18);
            let amount2 = 900 * 10u128.pow(18);

            //substrate <----- ETH
            assert_ok!(BridgeModule::multi_signed_mint(
                Origin::signed(V2),
                eth_message_id,
                eth_address,
                USER2,
                amount1
            ));

            //substrate <----- ETH
            assert_ok!(BridgeModule::multi_signed_mint(
                Origin::signed(V2),
                eth_message_id2,
                eth_address,
                USER2,
                amount2
            ));

            //substrate <----- ETH
            assert_noop!(BridgeModule::multi_signed_mint(
                Origin::signed(V2),
                eth_message_id3,
                eth_address,
                USER2,
                amount1 - amount2
            ), "Too many pending mint transactions.");

        })
    }
=======

    #[test]
    fn double_vote_should_fail() {
        with_externalities(&mut new_test_ext(), || {
            assert_eq!(BridgeModule::bridge_is_operational(), true);
            assert_ok!(BridgeModule::pause_bridge(Origin::signed(V2)));
            assert_noop!(
                BridgeModule::pause_bridge(Origin::signed(V2)),
                "This validator has already voted."
            );
        })
    }
>>>>>>> d30d3252
}<|MERGE_RESOLUTION|>--- conflicted
+++ resolved
@@ -43,7 +43,6 @@
         MaxLimit get(max_tx_limit): TokenBalance = 1000;
         MinLimit get(min_tx_limit): TokenBalance = 10;
         LimitMessages get(limit_messages): map(T::Hash) => LimitMessage<T::Hash>;
-        
         PendingBurnLimit get(pending_burn_limit) config(): u128;
         PendingMintLimit get(pending_mint_limit) config(): u128;
         PendingBurnCount get(pending_burn_count): u128;
@@ -64,7 +63,7 @@
             config.validator_accounts.clone().into_iter()
             .map(|acc: T::AccountId| (acc, true)).collect::<Vec<_>>()
         }): map (T::AccountId) => bool;
-        ValidatorAccounts get(validator_accounts) config(): Vec<T::AccountId>
+        ValidatorAccounts get(validator_accounts) config(): Vec<T::AccountId>;
     }
 }
 
@@ -106,12 +105,8 @@
             let can_mint = <PendingMintCount<T>>::get() < <PendingMintLimit<T>>::get();
             ensure!(can_mint, "Too many pending mint transactions.");
 
-<<<<<<< HEAD
-            Self::check_validator(validator)?;
+            Self::check_validator(validator.clone())?;
             Self::check_amount(amount)?;
-=======
-            Self::check_validator(validator.clone())?;
->>>>>>> d30d3252
 
             if !<TransferMessages<T>>::exists(message_id) {
                 let message = TransferMessage{
@@ -127,18 +122,13 @@
             }
 
             let transfer_id = <TransferId<T>>::get(message_id);
-<<<<<<< HEAD
-            Self::_sign(transfer_id)
-        }
-=======
-            Self::_sign(validator, transfer_id)?;
->>>>>>> d30d3252
-
+            Self::_sign(validator, transfer_id)
+        }
         // change minimum tx limit
         fn change_min_limit(origin, message_id: T::Hash, #[compact] amount: TokenBalance)-> Result {
             let validator = ensure_signed(origin)?;
             ensure!(Self::bridge_is_operational(), "Bridge is not operational");
-            Self::check_validator(validator)?;
+            Self::check_validator(validator.clone())?;
             Self::check_limit(amount)?;
 
             if !<LimitMessages<T>>::exists(message_id) {
@@ -153,14 +143,14 @@
             }
 
             let transfer_id = <TransferId<T>>::get(message_id);
-            Self::_sign(transfer_id)
+            Self::_sign(validator, transfer_id)
         }
 
         // change maximum tx limit
         fn change_max_limit(origin, message_id: T::Hash, #[compact] amount: TokenBalance)-> Result {
             let validator = ensure_signed(origin)?;
             ensure!(Self::bridge_is_operational(), "Bridge is not operational");
-            Self::check_validator(validator)?;
+            Self::check_validator(validator.clone())?;
             Self::check_limit(amount)?;
 
             if !<LimitMessages<T>>::exists(message_id) {
@@ -175,14 +165,14 @@
             }
 
             let transfer_id = <TransferId<T>>::get(message_id);
-            Self::_sign(transfer_id)
+            Self::_sign(validator, transfer_id)
         }
 
         // set maximum pending burn transaction limit
         fn set_pending_burn_limit(origin, message_id: T::Hash, #[compact] amount: TokenBalance)-> Result {
             let validator = ensure_signed(origin)?;
             ensure!(Self::bridge_is_operational(), "Bridge is not operational");
-            Self::check_validator(validator)?;
+            Self::check_validator(validator.clone())?;
 
             if !<LimitMessages<T>>::exists(message_id) {
                 let message = LimitMessage{
@@ -196,14 +186,14 @@
             }
 
             let transfer_id = <TransferId<T>>::get(message_id);
-            Self::_sign(transfer_id)
+            Self::_sign(validator, transfer_id)
         }
 
         // set maximum pending mint transaction limit
         fn set_pending_mint_limit(origin, message_id: T::Hash, #[compact] amount: TokenBalance)-> Result {
             let validator = ensure_signed(origin)?;
             ensure!(Self::bridge_is_operational(), "Bridge is not operational");
-            Self::check_validator(validator)?;
+            Self::check_validator(validator.clone())?;
 
             if !<LimitMessages<T>>::exists(message_id) {
                 let message = LimitMessage{
@@ -217,7 +207,7 @@
             }
 
             let transfer_id = <TransferId<T>>::get(message_id);
-            Self::_sign(transfer_id)
+            Self::_sign(validator, transfer_id)
         }
 
         // validator`s response to RelayMessage
@@ -338,13 +328,9 @@
 
             Self::update_status(message_id, Status::Confirmed, Kind::Transfer)?;
             Self::reopen_for_burn_confirmation(message_id)?;
-<<<<<<< HEAD
-            Self::_sign(id)
-=======
             Self::_sign(validator, id)?;
 
             Ok(())
->>>>>>> d30d3252
         }
 
         //cancel burn from validator
@@ -479,7 +465,10 @@
 
     /// add validator
     fn _add_validator(info: ValidatorMessage<T::AccountId, T::Hash>) -> Result {
-        ensure!(<ValidatorsCount<T>>::get() < MAX_VALIDATORS, "Validators maximum reached.");
+        ensure!(
+            <ValidatorsCount<T>>::get() < MAX_VALIDATORS,
+            "Validators maximum reached."
+        );
         <Validators<T>>::insert(info.account.clone(), true);
         <ValidatorAccounts<T>>::mutate(|v| v.retain(|x| *x != info.account));
         <ValidatorsCount<T>>::mutate(|x| *x += 1);
@@ -488,7 +477,10 @@
 
     /// remove validator
     fn _remove_validator(info: ValidatorMessage<T::AccountId, T::Hash>) -> Result {
-        ensure!(<ValidatorsCount<T>>::get() > 1, "Can not remove last validator.");
+        ensure!(
+            <ValidatorsCount<T>>::get() > 1,
+            "Can not remove last validator."
+        );
         <Validators<T>>::remove(info.account);
         <ValidatorsCount<T>>::mutate(|x| *x -= 1);
         <ValidatorHistory<T>>::remove(info.message_id);
@@ -515,7 +507,12 @@
         <token::Module<T>>::unlock(&from, message.amount)?;
         <token::Module<T>>::_burn(from.clone(), message.amount)?;
 
-        Self::deposit_event(RawEvent::BurnedMessage(message_id, from, to, message.amount));
+        Self::deposit_event(RawEvent::BurnedMessage(
+            message_id,
+            from,
+            to,
+            message.amount,
+        ));
         Ok(())
     }
 
@@ -614,14 +611,14 @@
         let message_id = <MessageId<T>>::get(transfer_id);
         match kind {
             Kind::Transfer => {
-                    let message = <TransferMessages<T>>::get(message_id);
-                    match message.action {
-                        Status::Withdraw => <PendingBurnCount<T>>::mutate(|c| *c += 1), 
-                        Status::Deposit => <PendingMintCount<T>>::mutate(|c| *c += 1), 
-                        _ => ()
-                    }
-            }
-            _ => ()
+                let message = <TransferMessages<T>>::get(message_id);
+                match message.action {
+                    Status::Withdraw => <PendingBurnCount<T>>::mutate(|c| *c += 1),
+                    Status::Deposit => <PendingMintCount<T>>::mutate(|c| *c += 1),
+                    _ => (),
+                }
+            }
+            _ => (),
         }
         Self::update_status(message_id, Status::Pending, kind)
     }
@@ -652,10 +649,7 @@
         Ok(())
     }
 
-<<<<<<< HEAD
-=======
     // needed because @message_id will be the same as initial
->>>>>>> d30d3252
     fn reopen_for_burn_confirmation(message_id: T::Hash) -> Result {
         let message = <TransferMessages<T>>::get(message_id);
         let transfer_id = <TransferId<T>>::get(message_id);
@@ -682,8 +676,14 @@
         let max = <MaxLimit<T>>::get() * 10u128.pow(token.decimals.into());
         let min = <MinLimit<T>>::get() * 10u128.pow(token.decimals.into());
 
-        ensure!(amount > min, "Invalid amount for transaction. Reached minimum limit.");
-        ensure!(amount < max, "Invalid amount for transaction. Reached maximum limit.");
+        ensure!(
+            amount > min,
+            "Invalid amount for transaction. Reached minimum limit."
+        );
+        ensure!(
+            amount < max,
+            "Invalid amount for transaction. Reached maximum limit."
+        );
 
         Ok(())
     }
@@ -715,8 +715,8 @@
             if message.amount > allowed_amount {
                 Self::update_status(message.message_id, Status::Canceled, Kind::Transfer)?;
                 fail!("Cannot withdraw more that 75% of first day deposit.");
-}
-}
+            }
+        }
 
         Ok(())
     }
@@ -826,7 +826,7 @@
                 validators_count: 3u32,
                 validator_accounts: vec![V1, V2, V3],
                 pending_burn_limit: 2,
-			    pending_mint_limit: 2,
+                pending_mint_limit: 2,
             }
             .build_storage()
             .unwrap()
@@ -986,7 +986,6 @@
             ));
             // assert_ok!(BridgeModule::confirm_transfer(Origin::signed(USER1), sub_message_id));
             //BurnedMessage(Hash, AccountId, H160, u64) event emitted
-            
             let tokens_left = amount1 - amount2;
             assert_eq!(TokenModule::balance_of(USER2), tokens_left);
             assert_eq!(TokenModule::total_supply(), tokens_left);
@@ -1148,7 +1147,17 @@
             assert_eq!(BridgeModule::bridge_is_operational(), true);
         })
     }
-<<<<<<< HEAD
+    #[test]
+    fn double_vote_should_fail() {
+        with_externalities(&mut new_test_ext(), || {
+            assert_eq!(BridgeModule::bridge_is_operational(), true);
+            assert_ok!(BridgeModule::pause_bridge(Origin::signed(V2)));
+            assert_noop!(
+                BridgeModule::pause_bridge(Origin::signed(V2)),
+                "This validator has already voted."
+            );
+        })
+    }
     #[test]
     fn change_min_limit_should_work() {
         with_externalities(&mut new_test_ext(), || {
@@ -1265,7 +1274,6 @@
             //     BridgeModule::approve_transfer(Origin::signed(V2), sub_message_id),
             //     "Cannot withdraw more that 75% of first day deposit."
             // );
-            
             // signs the transfer, but fails further and marks message as Canceled
             let _ = BridgeModule::approve_transfer(Origin::signed(V2), sub_message_id);
 
@@ -1363,11 +1371,10 @@
             ));
 
             assert_eq!(BridgeModule::pending_burn_count(), 2);
-            assert_noop!(BridgeModule::set_transfer(
-                Origin::signed(USER2),
-                eth_address,
-                amount1 - amount2
-            ), "Too many pending burn transactions.");
+            assert_noop!(
+                BridgeModule::set_transfer(Origin::signed(USER2), eth_address, amount1 - amount2),
+                "Too many pending burn transactions."
+            );
         })
     }
     #[test]
@@ -1399,28 +1406,16 @@
             ));
 
             //substrate <----- ETH
-            assert_noop!(BridgeModule::multi_signed_mint(
-                Origin::signed(V2),
-                eth_message_id3,
-                eth_address,
-                USER2,
-                amount1 - amount2
-            ), "Too many pending mint transactions.");
-
-        })
-    }
-=======
-
-    #[test]
-    fn double_vote_should_fail() {
-        with_externalities(&mut new_test_ext(), || {
-            assert_eq!(BridgeModule::bridge_is_operational(), true);
-            assert_ok!(BridgeModule::pause_bridge(Origin::signed(V2)));
             assert_noop!(
-                BridgeModule::pause_bridge(Origin::signed(V2)),
-                "This validator has already voted."
+                BridgeModule::multi_signed_mint(
+                    Origin::signed(V2),
+                    eth_message_id3,
+                    eth_address,
+                    USER2,
+                    amount1 - amount2
+                ),
+                "Too many pending mint transactions."
             );
         })
     }
->>>>>>> d30d3252
 }